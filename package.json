{
  "name": "startgoals",
  "version": "1.0.0",
  "description": "npm start",
  "type": "module",
  "main": "index.js",
  "scripts": {
    "dev": "nodemon index.js",
    "test": "echo \"Error: no test specified\" && exit 1"
  },
  "keywords": [],
  "author": "",
  "license": "ISC",
  "dependencies": {
    "bcrypt": "^5.1.1",
    "bcryptjs": "^3.0.2",
    "cors": "^2.8.5",
    "dotenv": "^16.4.7",
    "express": "^5.1.0",
    "express-rate-limit": "^7.5.0",
    "express-session": "^1.18.1",
    "joi": "^17.13.3",
    "jsonwebtoken": "^9.0.2",
<<<<<<< HEAD
=======
    "mysql": "^2.18.1",
    "mysql2": "^3.14.0",
    "node-cron": "^3.0.3",
    "nodemailer": "^6.10.0",
    "nodemon": "^3.1.9",
>>>>>>> 8001ab21
    "passport": "^0.7.0",
    "passport-google-oauth20": "^2.0.0",
    "pg": "^8.14.1",
    "pg-hstore": "^2.3.4",
<<<<<<< HEAD
    "sequelize": "^6.37.7"
  },
  "devDependencies": {
    "nodemon": "^3.1.9"
=======
    "sequelize": "^6.37.7",
    "twilio": "^5.5.1",
    "uuid": "^11.1.0"
>>>>>>> 8001ab21
  }
}<|MERGE_RESOLUTION|>--- conflicted
+++ resolved
@@ -21,27 +21,17 @@
     "express-session": "^1.18.1",
     "joi": "^17.13.3",
     "jsonwebtoken": "^9.0.2",
-<<<<<<< HEAD
-=======
-    "mysql": "^2.18.1",
-    "mysql2": "^3.14.0",
     "node-cron": "^3.0.3",
     "nodemailer": "^6.10.0",
-    "nodemon": "^3.1.9",
->>>>>>> 8001ab21
     "passport": "^0.7.0",
     "passport-google-oauth20": "^2.0.0",
     "pg": "^8.14.1",
     "pg-hstore": "^2.3.4",
-<<<<<<< HEAD
-    "sequelize": "^6.37.7"
+    "sequelize": "^6.37.7",
+    "twilio": "^5.5.1",
+    "uuid": "^11.1.0"
   },
   "devDependencies": {
     "nodemon": "^3.1.9"
-=======
-    "sequelize": "^6.37.7",
-    "twilio": "^5.5.1",
-    "uuid": "^11.1.0"
->>>>>>> 8001ab21
   }
 }