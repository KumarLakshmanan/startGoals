--- conflicted
+++ resolved
@@ -1,25 +1,16 @@
 import sequelize from "../config/db.js";
 import User from "../model/user.js";
-<<<<<<< HEAD
-import { generateToken } from "../utils/jwtToken.js";
-import { validateEmail, validateMobile } from "../utils/commonUtils.js"; // Assuming you have these utilities
-import bcrypt from "bcrypt";
-=======
 import Language from "../model/language.js";
 import { generateToken } from "../utils/jwtToken.js";
 import { validateEmail, validateMobile } from "../utils/commonUtils.js";
 import bcrypt from "bcrypt";
-import Skill from "../model/skill.js"
->>>>>>> 8001ab21
+import Skill from "../model/skill.js";
 
 export const userRegistration = async (req, res) => {
   try {
     const { username, email, mobile, password } = req.body;
 
-<<<<<<< HEAD
     // Step 1: Basic validation
-=======
->>>>>>> 8001ab21
     if (!password || (!email && !mobile)) {
       return res.status(400).json({
         message: "Email or mobile number is required along with password",
@@ -27,10 +18,7 @@
       });
     }
 
-<<<<<<< HEAD
     // Step 2: Validate email format
-=======
->>>>>>> 8001ab21
     if (email && !validateEmail(email)) {
       return res.status(400).json({
         message: "Invalid email format",
@@ -38,10 +26,7 @@
       });
     }
 
-<<<<<<< HEAD
     // Step 3: Validate mobile format
-=======
->>>>>>> 8001ab21
     if (mobile && !validateMobile(mobile)) {
       return res.status(400).json({
         message: "Invalid mobile number format",
@@ -49,10 +34,7 @@
       });
     }
 
-<<<<<<< HEAD
     // Step 4: Check for existing user (by email or mobile)
-=======
->>>>>>> 8001ab21
     const existingUser = await User.findOne({
       where: {
         ...(email && { email }),
@@ -67,27 +49,20 @@
       });
     }
 
-<<<<<<< HEAD
     // Step 5: Hash the password
     const hashedPassword = await bcrypt.hash(password, 10);
 
     // Step 6: Create user with isVerified: false by default
-=======
-    const hashedPassword = await bcrypt.hash(password, 10);
-
->>>>>>> 8001ab21
     const newUser = await User.create({
       username,
       email: email || null,
       mobile: mobile || null,
       password: hashedPassword,
       isVerified: false,
-    });
-
-<<<<<<< HEAD
+      isVerified: false,
+    });
+
     // Response
-=======
->>>>>>> 8001ab21
     return res.status(201).json({
       message: "User registered successfully",
       status: true,
@@ -112,49 +87,14 @@
 export const userLogin = async (req, res) => {
   try {
     const { identifier, password } = req.body;
-<<<<<<< HEAD
 
     if (!identifier || !password) {
       return res.status(400).json({
         message: "Email or mobile and password are required.",
-=======
-
-    if (!identifier || !password) {
-      return res.status(400).json({
-        message: "Email or mobile and password are required.",
-        status: false,
-      });
-    }
-
-    let user;
-
-    if (validateEmail(identifier)) {
-      user = await User.findOne({ where: { email: identifier } });
-    } else if (validateMobile(identifier)) {
-      user = await User.findOne({ where: { mobile: identifier } });
-    } else {
-      return res.status(400).json({
-        message: "Invalid email or mobile number format.",
-        status: false,
-      });
-    }
-
-    if (!user || !(await bcrypt.compare(password, user.password))) {
-      return res.status(401).json({
-        message: "Invalid credentials.",
-        status: false,
-      });
-    }
-
-    if (!user.isVerified) {
-      return res.status(403).json({
-        message: "Account not verified. Please verify before logging in.",
->>>>>>> 8001ab21
-        status: false,
-      });
-    }
-
-<<<<<<< HEAD
+        status: false,
+      });
+    }
+
     let user;
 
     // Determine if identifier is email or mobile
@@ -195,8 +135,6 @@
     }
 
     // ✅ Generate and send token
-=======
->>>>>>> 8001ab21
     const token = generateToken(user);
 
     res.status(200).json({
@@ -204,11 +142,7 @@
       status: true,
       data: {
         userId: user.id,
-<<<<<<< HEAD
         name: user.name,
-=======
-        username: user.username,
->>>>>>> 8001ab21
         email: user.email,
         mobile: user.mobile,
         token: token,
@@ -323,10 +257,10 @@
 
     // Fetch current skill IDs of the user
     const existingSkills = await user.getSkills({ attributes: ["id"] });
-    const existingSkillIds = existingSkills.map(skill => skill.id);
+    const existingSkillIds = existingSkills.map((skill) => skill.id);
 
     // Filter out already existing skill IDs
-    const newSkillIds = skillIds.filter(id => !existingSkillIds.includes(id));
+    const newSkillIds = skillIds.filter((id) => !existingSkillIds.includes(id));
 
     // Add only new skills
     if (newSkillIds.length > 0) {
